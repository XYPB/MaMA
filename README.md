# MaMA: Multi-View and Multi-Scale Alignment for Contrastive Language-Image Pre-training in Mammography

#### By *[Yuexi Du](https://xypb.github.io/), [John A. Onofrey](https://medicine.yale.edu/profile/john-onofrey/), and [Nicha C. Dvornek](https://www.hellonicha.com/)* from Yale University.

[![License: Apache](https://img.shields.io/badge/license-Apache%202.0-blue?style=flat-square)](./LICENSE) [![arXiv:2409.18119v2](https://img.shields.io/badge/arXiv-2409.18119-B31B1B.svg)](https://arxiv.org/abs/2409.18119v2)

![teaser](assets/git_teaser.png)

This is the official implementation of paper **MaMA**: *"Multi-View and Multi-Scale Alignment for Contrastive Language-Image Pre-training in Mammography"* (accepted by **IPMI 2025** for **Oral presentation**)

## News

- [March 2025] Paper is accepted by **IPMI 2025** for oral presentation!🎉 The code and pre-trained model are released!

## Abstract:

> Contrastive Language-Image Pre-training (CLIP) demonstrates strong potential in medical image analysis but requires substantial data and computational resources. Due to these restrictions, existing CLIP applications in medical imaging focus mainly on modalities like chest X-rays that have abundant image-report data available, leaving many other important modalities underexplored. Here, we propose one of the first adaptations of the full CLIP model to mammography, which presents significant challenges due to labeled data scarcity, high-resolution images with small regions of interest, and class-wise imbalance. We first develop a specialized supervision framework for mammography that leverages its multi-view nature. Furthermore, we design a symmetric local alignment module to better focus on detailed features in high-resolution images. Lastly, we incorporate a parameter-efficient fine-tuning approach for large language models pre-trained with medical knowledge to address data limitations. Our multi-view and multi-scale alignment (MaMA) method outperforms state-of-the-art baselines for three different tasks on two large real-world mammography datasets, EMBED and RSNA-Mammo, with only 52% model size compared with the largest baseline.

## Reproducibility

### Environment:

We first prepare the environment with required packages, we use PyTorch with CUDA 11.8 and pytorch-lightning 2.1+ for development as evaluation. We also use `xformers` for more efficient training and testing. You may install the environment with the following steps:

```bash
conda env create -f environment.yml
# (Required) Manually install cosine annealing with warmup
pip install 'git+https://github.com/katsura-jp/pytorch-cosine-annealing-with-warmup'
```

### Dataset:

#### EMBED

We pretrained our model with [Emory Breast Imaging Dataset (EMBED)](https://github.com/Emory-HITI/EMBED_Open_Data) from Emory University, which is one of the current largest 2D Mammography datasets. The dataset requires application to access, which can be done by filling out this [form](https://forms.gle/HwGMM6vdv3w32TKF9). We use both screening and diagnostic images for pre-training.

Download EMBED dataset at [here](https://aws.amazon.com/marketplace/pp/prodview-unw4li5rkivs2#resources)

We pre-process and re-size the original DICOM images using `scripts/resize_embed.py`, which resizes the long-side of the original DICOM image to 1024. This will speed up training by a lot and save your local disk space. For more detailed settings, please refer to our paper.

##### Data Split

Unfortunately, we cannot share the data split for the EMBED dataset publicly as access to this dataset needs approval. However, you can create your own data split following the same settings mentioned in the paper: 70%/10%/20% for training/validation/testing. You can also generate a similar split using `preprocess_embed.py`.

#### RSNA-Mammo dataset

We use the RSNA-Mammo dataset from the RSNA breast cancer detection challenge for out-of-distribution evaluation, which is a binary classification dataset for breast cancer.

Download at [here](https://www.kaggle.com/competitions/rsna-breast-cancer-detection/overview)

### Pre-trained Checkpoint


Our final pre-trained model with both a vision encoder and text encoder can be found at [Google Drive](https://drive.google.com/file/d/1UnAex2_feBWFmey9ZAxiI9fvCVc83Oox/view?usp=sharing). It also contains our pre-training configs and optimizer's state.

<<<<<<< HEAD
We also provide the pretrained DiNOv2 ViT-B-14 checkpoint at [Google Drive](https://drive.google.com/file/d/1M9IKAPnTLjpKYgSJU_5-KOR-X7SMDG2T/view?usp=sharing), which can be easily reloaded using a few lines of code:

```python
import torch

ckpt_path = "<your-path-to-ckpt>/mama_embed_pretrained_40k_steps_last_dinov2_vit_ckpt.pth"

model = torch.hub.load('facebookresearch/dinov2', 'dinov2_vitb14_reg')
state_dict = torch.load(ckpt_path)
model.load_state_dict(state_dict)
```

**NOTE**: You may encounter potential error when using gradient checkpoint with LLMs implemented by Huggingface, to solve this, you need to add `use_reentrant=True` to the `gradient_checkpoint` function in the source code. You may also refer to [this issue](https://github.com/huggingface/transformers/issues/28536).
=======
**NOTE**: You may encounter a potential error when using gradient checkpoint with LLMs implemented by Huggingface. To solve this, you need to add `use_reentrant=True` to the `gradient_checkpoint` function in the source code. You may also refer to [this issue](https://github.com/huggingface/transformers/issues/28536).
>>>>>>> 658c2bab

### Pre-training:

We use `wandb` to log our experiment results, so you may want to configure your wandb first before reproduce the results.

You may also reproduce the full pre-training process as follows:
```bash
./scripts/pretrain.sh
```

### Zero-shot Evaluation

To reproduce the zero-shot evaluation, run:
```bash
./scripts/zs_pretained.sh <path-to-pretrained-model>
```

### Linear-Probing and Full Fine-Tuning

To train the models under linear probing settings, run
```bash
./scripts/lp_pretrained.sh <path-to-pretrained-model>
```

To train the model under full fine-tune settings, run
```bash
./scripts/fft_pretrained.sh <path-to-pretrained-model>
```

To evaluate the fine-tuned models, you can replace `--pretrained_encoder` parameter with `--pretrained_model` and attach the path to the fine-tuned model and add `--eval` argument.

## Reference


```
@article{du2024mama,
  title={Multi-View and Multi-Scale Alignment for Contrastive Language-Image Pre-training in Mammography},
  author={Du, Yuexi and Onofrey, John and Dvornek, Nicha C},
  journal={arXiv preprint arXiv:2409.18119},
  year={2024}
}
```<|MERGE_RESOLUTION|>--- conflicted
+++ resolved
@@ -53,7 +53,6 @@
 
 Our final pre-trained model with both a vision encoder and text encoder can be found at [Google Drive](https://drive.google.com/file/d/1UnAex2_feBWFmey9ZAxiI9fvCVc83Oox/view?usp=sharing). It also contains our pre-training configs and optimizer's state.
 
-<<<<<<< HEAD
 We also provide the pretrained DiNOv2 ViT-B-14 checkpoint at [Google Drive](https://drive.google.com/file/d/1M9IKAPnTLjpKYgSJU_5-KOR-X7SMDG2T/view?usp=sharing), which can be easily reloaded using a few lines of code:
 
 ```python
@@ -67,9 +66,6 @@
 ```
 
 **NOTE**: You may encounter potential error when using gradient checkpoint with LLMs implemented by Huggingface, to solve this, you need to add `use_reentrant=True` to the `gradient_checkpoint` function in the source code. You may also refer to [this issue](https://github.com/huggingface/transformers/issues/28536).
-=======
-**NOTE**: You may encounter a potential error when using gradient checkpoint with LLMs implemented by Huggingface. To solve this, you need to add `use_reentrant=True` to the `gradient_checkpoint` function in the source code. You may also refer to [this issue](https://github.com/huggingface/transformers/issues/28536).
->>>>>>> 658c2bab
 
 ### Pre-training:
 
